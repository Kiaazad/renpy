--- conflicted
+++ resolved
@@ -1,1503 +1,1498 @@
-﻿################################################################################
-## Initialization
-################################################################################
-
-init offset = -1
-
-
-################################################################################
-## Styles
-################################################################################
-
-style default:
-    properties gui.text_properties()
-    language gui.language
-
-style input:
-    properties gui.text_properties("input", accent=True)
-    adjust_spacing False
-
-style hyperlink_text:
-    properties gui.text_properties("hyperlink", accent=True)
-    hover_underline True
-
-style gui_text:
-    properties gui.text_properties("interface")
-
-
-style button:
-    properties gui.button_properties("button")
-
-style button_text is gui_text:
-    properties gui.text_properties("button")
-    yalign 0.5
-
-
-style label_text is gui_text:
-    properties gui.text_properties("label", accent=True)
-
-style prompt_text is gui_text:
-    properties gui.text_properties("prompt")
-
-
-style bar:
-    ysize gui.bar_size
-    left_bar Frame("gui/bar/left.png", gui.bar_borders, tile=gui.bar_tile)
-    right_bar Frame("gui/bar/right.png", gui.bar_borders, tile=gui.bar_tile)
-
-style vbar:
-    xsize gui.bar_size
-    top_bar Frame("gui/bar/top.png", gui.vbar_borders, tile=gui.bar_tile)
-    bottom_bar Frame("gui/bar/bottom.png", gui.vbar_borders, tile=gui.bar_tile)
-
-style scrollbar:
-    ysize gui.scrollbar_size
-    base_bar Frame("gui/scrollbar/horizontal_[prefix_]bar.png", gui.scrollbar_borders, tile=gui.scrollbar_tile)
-    thumb Frame("gui/scrollbar/horizontal_[prefix_]thumb.png", gui.scrollbar_borders, tile=gui.scrollbar_tile)
-
-style vscrollbar:
-    xsize gui.scrollbar_size
-    base_bar Frame("gui/scrollbar/vertical_[prefix_]bar.png", gui.vscrollbar_borders, tile=gui.scrollbar_tile)
-    thumb Frame("gui/scrollbar/vertical_[prefix_]thumb.png", gui.vscrollbar_borders, tile=gui.scrollbar_tile)
-
-style slider:
-    ysize gui.slider_size
-    base_bar Frame("gui/slider/horizontal_[prefix_]bar.png", gui.slider_borders, tile=gui.slider_tile)
-    thumb "gui/slider/horizontal_[prefix_]thumb.png"
-
-style vslider:
-    xsize gui.slider_size
-    base_bar Frame("gui/slider/vertical_[prefix_]bar.png", gui.vslider_borders, tile=gui.slider_tile)
-    thumb "gui/slider/vertical_[prefix_]thumb.png"
-
-
-style frame:
-    padding gui.frame_borders.padding
-    background Frame("gui/frame.png", gui.frame_borders, tile=gui.frame_tile)
-
-
-
-################################################################################
-## In-game screens
-################################################################################
-
-
-## Say screen ##################################################################
-##
-## The say screen is used to display dialogue to the player. It takes two
-## parameters, who and what, which are the name of the speaking character and
-## the text to be displayed, respectively. (The who parameter can be None if no
-## name is given.)
-##
-## This screen must create a text displayable with id "what", as Ren'Py uses
-## this to manage text display. It can also create displayables with id "who"
-## and id "window" to apply style properties.
-##
-## https://www.renpy.org/doc/html/screen_special.html#say
-
-example say_screen:
-    screen say(who, what):
-        window:
-            id "window"
-
-            if who is not None:
-                text who id "who"
-
-            text what id "what"
-
-screen say(who, what):
-    style_prefix "say"
-
-    window:
-        id "window"
-
-        if who is not None:
-
-            window:
-                style "namebox"
-                text who id "who"
-
-        text what id "what"
-
-
-    ## If there's a side image, display it above the text. Do not display on the
-    ## phone variant - there's no room.
-    if not renpy.variant("small"):
-        add SideImage() xalign 0.0 yalign 1.0
-
-
-style window is default
-style say_label is default
-style say_dialogue is default
-style say_thought is say_dialogue
-
-style namebox is default
-style namebox_label is say_label
-
-
-style window:
-    xalign 0.5
-    xfill True
-    yalign gui.textbox_yalign
-    ysize gui.textbox_height
-
-    background Image("gui/textbox.png", xalign=0.5, yalign=1.0)
-
-style namebox:
-    xpos gui.name_xpos
-    xanchor gui.name_xalign
-    xsize gui.namebox_width
-    ypos gui.name_ypos
-    ysize gui.namebox_height
-
-    background Frame("gui/namebox.png", gui.namebox_borders, tile=gui.namebox_tile, xalign=gui.name_xalign)
-    padding gui.namebox_borders.padding
-
-style say_label:
-    properties gui.text_properties("name", accent=True)
-    xalign gui.name_xalign
-    yalign 0.5
-
-style say_dialogue:
-    properties gui.text_properties("dialogue")
-
-    xpos gui.dialogue_xpos
-    xsize gui.dialogue_width
-    ypos gui.dialogue_ypos
-
-
-## Input screen ################################################################
-##
-## This screen is used to display renpy.input. The prompt parameter is used to
-## pass a text prompt in.
-##
-## This screen must create an input displayable with id "input" to accept the
-## various input parameters.
-##
-## http://www.renpy.org/doc/html/screen_special.html#input
-
-screen input(prompt):
-    style_prefix "input"
-
-    window:
-
-        vbox:
-            xalign gui.dialogue_text_xalign
-            xpos gui.dialogue_xpos
-            xsize gui.dialogue_width
-            ypos gui.dialogue_ypos
-
-            text prompt style "input_prompt"
-            input id "input"
-
-style input_prompt is default
-
-style input_prompt:
-    xalign gui.dialogue_text_xalign
-    properties gui.text_properties("input_prompt")
-
-style input:
-    xalign gui.dialogue_text_xalign
-    xmaximum gui.dialogue_width
-
-
-## Choice screen ###############################################################
-##
-## This screen is used to display the in-game choices presented by the menu
-## statement. The one parameter, items, is a list of objects, each with caption
-## and action fields.
-##
-## http://www.renpy.org/doc/html/screen_special.html#choice
-
-screen choice(items):
-    style_prefix "choice"
-
-    vbox:
-        for i in items:
-            textbutton i.caption action i.action
-
-
-## When this is true, menu captions will be spoken by the narrator. When false,
-## menu captions will be displayed as empty buttons.
-define config.narrator_menu = True
-
-
-style choice_vbox is vbox
-style choice_button is button
-style choice_button_text is button_text
-
-style choice_vbox:
-    xalign 0.5
-    ypos 270
-    yanchor 0.5
-
-    spacing gui.choice_spacing
-
-style choice_button is default:
-    properties gui.button_properties("choice_button")
-
-style choice_button_text is default:
-    properties gui.button_text_properties("choice_button")
-
-
-## Quick Menu screen ###########################################################
-##
-## The quick menu is displayed in-game to provide easy access to the out-of-game
-## menus.
-
-screen quick_menu():
-
-    ## Ensure this appears on top of other screens.
-    zorder 100
-
-    if quick_menu:
-
-        hbox:
-            style_prefix "quick"
-
-            xalign 0.5
-            yalign 1.0
-
-            textbutton _("Back") action Rollback()
-            textbutton _("History") action ShowMenu('history')
-            textbutton _("Skip") action Skip() alternate Skip(fast=True, confirm=True)
-            textbutton _("Auto") action Preference("auto-forward", "toggle")
-            textbutton _("Save") action ShowMenu('save')
-            textbutton _("Q.Save") action QuickSave()
-            textbutton _("Q.Load") action QuickLoad()
-            textbutton _("Prefs") action ShowMenu('preferences')
-
-
-## This code ensures that the quick_menu screen is displayed in-game, whenever
-## the player has not explicitly hidden the interface.
-init python:
-    config.overlay_screens.append("quick_menu")
-
-default quick_menu = True
-
-style quick_button is default
-style quick_button_text is button_text
-
-style quick_button:
-    properties gui.button_properties("quick_button")
-
-style quick_button_text:
-    properties gui.button_text_properties("quick_button")
-
-
-################################################################################
-## Main and Game Menu Screens
-################################################################################
-
-## Navigation screen ###########################################################
-##
-## This screen is included in the main and game menus, and provides navigation
-## to other menus, and to start the game.
-
-screen navigation():
-
-    vbox:
-        style_prefix "navigation"
-
-        xpos gui.navigation_xpos
-        yalign 0.5
-
-        spacing gui.navigation_spacing
-
-        if main_menu:
-
-            textbutton _("Start") action Start()
-
-        else:
-
-            textbutton _("History") action ShowMenu("history")
-
-            textbutton _("Save") action ShowMenu("save")
-
-        textbutton _("Load") action ShowMenu("load")
-
-        textbutton _("Preferences") action ShowMenu("preferences")
-
-        if _in_replay:
-
-            textbutton _("End Replay") action EndReplay(confirm=True)
-
-        elif not main_menu:
-
-            textbutton _("Main Menu") action MainMenu()
-
-        textbutton _("About") action ShowMenu("about")
-
-        if renpy.variant("pc"):
-
-            ## Help isn't necessary or relevant to mobile devices.
-            textbutton _("Help") action ShowMenu("help")
-
-            ## The quit button is banned on iOS and unnecessary on Android.
-            textbutton _("Quit") action Quit(confirm=not main_menu)
-
-
-style navigation_button is gui_button
-style navigation_button_text is gui_button_text
-
-style navigation_button:
-    size_group "navigation"
-    properties gui.button_properties("navigation_button")
-
-style navigation_button_text:
-    properties gui.button_text_properties("navigation_button")
-
-
-## Main Menu screen ############################################################
-##
-## Used to display the main menu when Ren'Py starts.
-##
-## http://www.renpy.org/doc/html/screen_special.html#main-menu
-
-screen main_menu():
-
-    ## This ensures that any other menu screen is replaced.
-    tag menu
-
-    style_prefix "main_menu"
-
-    add gui.main_menu_background
-
-    ## This empty frame darkens the main menu.
-    frame:
-        pass
-
-    ## The use statement includes another screen inside this one. The actual
-    ## contents of the main menu are in the navigation screen.
-    use navigation
-
-    text "[renpy.version_string] \"[renpy.version_name]\"" style "main_menu_version"
-
-
-
-style main_menu_frame is empty
-style main_menu_vbox is vbox
-style main_menu_text is gui_text
-style main_menu_title is main_menu_text
-style main_menu_version is main_menu_text
-
-style main_menu_frame:
-    xsize 280
-    yfill True
-
-    background "gui/overlay/main_menu.png"
-
-style main_menu_vbox:
-    xalign 1.0
-    xoffset -20
-    xmaximum 800
-    yalign 1.0
-    yoffset -20
-
-style main_menu_text:
-    properties gui.text_properties("main_menu", accent=True)
-
-style main_menu_title:
-    properties gui.text_properties("title")
-
-style main_menu_version:
-    color "#fff"
-    yalign .995
-    size 18
-    kerning -1
-    xoffset 290
-
-style main_menu_version:
-    variant "small"
-    xoffset 365
-
-
-## Game Menu screen ############################################################
-##
-## This lays out the basic common structure of a game menu screen. It's called
-## with the screen title, and displays the background, title, and navigation.
-##
-## The scroll parameter can be None, or one of "viewport" or "vpgrid". When
-## this screen is intended to be used with one or more children, which are
-## transcluded (placed) inside it.
-
-screen game_menu(title, scroll=None):
-
-    style_prefix "game_menu"
-
-    if main_menu:
-        add gui.main_menu_background
-    else:
-        add gui.game_menu_background
-
-    frame:
-        style "game_menu_outer_frame"
-
-        hbox:
-
-            ## Reserve space for the navigation section.
-            frame:
-                style "game_menu_navigation_frame"
-
-            frame:
-                style "game_menu_content_frame"
-
-                if scroll == "viewport":
-
-                    viewport:
-                        scrollbars "vertical"
-                        mousewheel True
-                        draggable True
-                        pagekeys True
-
-
-                        side_yfill True
-
-                        vbox:
-                            transclude
-
-                elif scroll == "vpgrid":
-
-                    vpgrid:
-                        cols 1
-                        yinitial 1.0
-
-                        scrollbars "vertical"
-                        mousewheel True
-                        draggable True
-                        pagekeys True
-
-                        side_yfill True
-
-                        transclude
-
-                else:
-
-                    transclude
-
-    use navigation
-
-    textbutton _("Return"):
-        style "return_button"
-
-        action Return()
-
-    label title
-
-    if main_menu:
-        key "game_menu" action ShowMenu("main_menu")
-
-
-style game_menu_outer_frame is empty
-style game_menu_navigation_frame is empty
-style game_menu_content_frame is empty
-style game_menu_viewport is gui_viewport
-style game_menu_side is gui_side
-style game_menu_scrollbar is gui_vscrollbar
-
-style game_menu_label is gui_label
-style game_menu_label_text is gui_label_text
-
-style return_button is navigation_button
-style return_button_text is navigation_button_text
-
-style game_menu_outer_frame:
-    bottom_padding 30
-    top_padding 120
-
-    background "gui/overlay/game_menu.png"
-
-style game_menu_navigation_frame:
-    xsize 280
-    yfill True
-
-style game_menu_content_frame:
-    left_margin 40
-    right_margin 20
-    top_margin 10
-
-style game_menu_viewport:
-    xsize 920
-
-style game_menu_vscrollbar:
-    unscrollable gui.unscrollable
-
-style game_menu_side:
-    spacing 10
-
-style game_menu_label:
-    xpos 50
-    ysize 120
-
-style game_menu_label_text:
-    size gui.title_text_size
-    color gui.accent_color
-    yalign 0.5
-
-style return_button:
-    xpos gui.navigation_xpos
-    yalign 1.0
-    yoffset -30
-
-
-## About screen ################################################################
-##
-## This screen gives credit and copyright information about the game and Ren'Py.
-##
-## There's nothing special about this screen, and hence it also serves as an
-## example of how to make a custom screen.
-
-screen about():
-
-    tag menu
-
-    ## This use statement includes the game_menu screen inside this one. The
-    ## vbox child is then included inside the viewport inside the game_menu
-    ## screen.
-    use game_menu(_("About"), scroll="viewport"):
-
-        style_prefix "about"
-
-        vbox:
-
-            label "[config.name!t]"
-            text _("Version [config.version!t]\n")
-
-            ## gui.about is usually set in options.rpy.
-            if gui.about:
-                text "[gui.about!t]\n"
-
-            text _("Made with {a=https://www.renpy.org/}Ren'Py{/a} [renpy.version_only].\n\n[renpy.license!t]")
-
-
-## This is redefined in options.rpy to add text to the about screen.
-define gui.about = ""
-
-
-style about_label is gui_label
-style about_label_text is gui_label_text
-style about_text is gui_text
-
-style about_label_text:
-    size gui.label_text_size
-
-
-## Load and Save screens #######################################################
-##
-## These screens are responsible for letting the player save the game and load
-## it again. Since they share nearly everything in common, both are implemented
-## in terms of a third screen, file_slots.
-##
-## https://www.renpy.org/doc/html/screen_special.html#save https://
-## www.renpy.org/doc/html/screen_special.html#load
-
-screen save():
-
-    tag menu
-
-    use file_slots(_("Save"))
-
-
-screen load():
-
-    tag menu
-
-    use file_slots(_("Load"))
-
-
-screen file_slots(title):
-
-    default page_name_value = FilePageNameInputValue(pattern=_("Page {}"), auto=_("Automatic saves"), quick=_("Quick saves"))
-
-    use game_menu(title):
-
-        fixed:
-
-            ## This ensures the input will get the enter event before any of the
-            ## buttons do.
-            order_reverse True
-
-            ## The page name, which can be edited by clicking on a button.
-            button:
-                style "page_label"
-
-                key_events True
-                xalign 0.5
-                action page_name_value.Toggle()
-
-                input:
-                    style "page_label_text"
-                    value page_name_value
-
-            ## The grid of file slots.
-            grid gui.file_slot_cols gui.file_slot_rows:
-                style_prefix "slot"
-
-                xalign 0.5
-                yalign 0.5
-
-                spacing gui.slot_spacing
-
-                for i in range(gui.file_slot_cols * gui.file_slot_rows):
-
-                    $ slot = i + 1
-
-                    button:
-                        action FileAction(slot)
-
-                        has vbox
-
-                        add FileScreenshot(slot) xalign 0.5
-
-                        text FileTime(slot, format=_("{#file_time}%A, %B %d %Y, %H:%M"), empty=_("empty slot")):
-                            style "slot_time_text"
-
-                        text FileSaveName(slot):
-                            style "slot_name_text"
-
-                        key "save_delete" action FileDelete(slot)
-
-            ## Buttons to access other pages.
-            hbox:
-                style_prefix "page"
-
-                xalign 0.5
-                yalign 1.0
-
-                spacing gui.page_spacing
-
-                textbutton _("<") action FilePagePrevious()
-
-                if config.has_autosave:
-                    textbutton _("{#auto_page}A") action FilePage("auto")
-
-                if config.has_quicksave:
-                    textbutton _("{#quick_page}Q") action FilePage("quick")
-
-                ## range(1, 10) gives the numbers from 1 to 9.
-                for page in range(1, 10):
-                    textbutton "[page]" action FilePage(page)
-
-                textbutton _(">") action FilePageNext()
-
-
-style page_label is gui_label
-style page_label_text is gui_label_text
-style page_button is gui_button
-style page_button_text is gui_button_text
-
-style slot_button is gui_button
-style slot_button_text is gui_button_text
-style slot_time_text is slot_button_text
-style slot_name_text is slot_button_text
-
-style page_label:
-    xpadding 50
-    ypadding 3
-
-style page_label_text:
-    text_align 0.5
-    layout "subtitle"
-    hover_color gui.hover_color
-
-style page_button:
-    properties gui.button_properties("page_button")
-
-style page_button_text:
-    properties gui.button_text_properties("page_button")
-
-style slot_button:
-    properties gui.button_properties("slot_button")
-
-style slot_button_text:
-    properties gui.button_text_properties("slot_button")
-
-
-## Preferences screen ##########################################################
-##
-## The preferences screen allows the player to configure the game to better suit
-## themselves.
-##
-## https://www.renpy.org/doc/html/screen_special.html#preferences
-
-screen preferences():
-
-    tag menu
-
-    if renpy.mobile:
-        $ cols = 2
-    else:
-        $ cols = 4
-
-    use game_menu(_("Preferences"), scroll="viewport"):
-
-        vbox:
-
-            hbox:
-                box_wrap True
-
-                if renpy.variant("pc"):
-
-                    vbox:
-                        style_prefix "radio"
-                        label _("Display")
-                        textbutton _("Window") action Preference("display", "window")
-                        textbutton _("Fullscreen") action Preference("display", "fullscreen")
-
-#                 vbox:
-#                     style_prefix "radio"
-#                     label _("Rollback Side")
-#                     textbutton _("Disable") action Preference("rollback side", "disable")
-#                     textbutton _("Left") action Preference("rollback side", "left")
-#                     textbutton _("Right") action Preference("rollback side", "right")
-
-                vbox:
-                    style_prefix "check"
-                    label _("Skip")
-                    textbutton _("Unseen Text") action Preference("skip", "toggle")
-                    textbutton _("After Choices") action Preference("after choices", "toggle")
-                    textbutton _("Transitions") action InvertSelected(Preference("transitions", "toggle"))
-
-
-                vbox:
-                    style_prefix "check"
-                    label _("Examples")
-                    textbutton _("Translations") action ToggleField(persistent, "show_translation_marker")
-
-#begin language_picker
-                ## Additional vboxes of type "radio_pref" or "check_pref" can be
-                ## added here, to add additional creator-defined preferences.
-
-                vbox:
-                    style_prefix "radio"
-                    label _("Language")
-
-                    # Real languages should go alphabetical order by English name.
-                    textbutton "English" text_font "DejaVuSans.ttf"action Language(None)
-                    textbutton "Français" text_font "DejaVuSans.ttf"action Language("french")
-                    textbutton "Русский" text_font "DejaVuSans.ttf" action Language("russian")
-                    textbutton "Español" text_font "DejaVuSans.ttf"action Language("spanish")
-<<<<<<< HEAD
-                    textbutton "한국어" text_font "../../launcher/game/fonts/NanumGothic.ttf" action Language("korean")
-=======
-
->>>>>>> 55345162
-                    # This should be last.
-                    textbutton "Pig Latin" text_font "DejaVuSans.ttf" action Language("piglatin")
-
-
-#end language_picker
-
-            null height (4 * gui.pref_spacing)
-
-            hbox:
-                style_prefix "slider"
-                box_wrap True
-
-                vbox:
-
-                    label _("Text Speed")
-
-                    bar value Preference("text speed")
-
-                    label _("Auto-Forward Time")
-
-                    bar value Preference("auto-forward time")
-
-                vbox:
-
-                    if config.has_music:
-                        label _("Music Volume")
-
-                        hbox:
-                            bar value Preference("music volume")
-
-                    if config.has_sound:
-
-                        label _("Sound Volume")
-
-                        hbox:
-                            bar value Preference("sound volume")
-
-                            if config.sample_sound:
-                                textbutton _("Test") action Play("sound", config.sample_sound)
-
-
-                    if config.has_voice:
-                        label _("Voice Volume")
-
-                        hbox:
-                            bar value Preference("voice volume")
-
-                            if config.sample_voice:
-                                textbutton _("Test") action Play("voice", config.sample_voice)
-
-                    if config.has_music or config.has_sound or config.has_voice:
-                        null height gui.pref_spacing
-
-                        textbutton _("Mute All"):
-                            action Preference("all mute", "toggle")
-                            style "mute_all_button"
-
-
-style pref_label is gui_label
-style pref_label_text is gui_label_text
-style pref_vbox is vbox
-
-style radio_label is pref_label
-style radio_label_text is pref_label_text
-style radio_button is gui_button
-style radio_button_text is gui_button_text
-style radio_vbox is pref_vbox
-
-style check_label is pref_label
-style check_label_text is pref_label_text
-style check_button is gui_button
-style check_button_text is gui_button_text
-style check_vbox is pref_vbox
-
-style slider_label is pref_label
-style slider_label_text is pref_label_text
-style slider_slider is gui_slider
-style slider_button is gui_button
-style slider_button_text is gui_button_text
-style slider_pref_vbox is pref_vbox
-
-style mute_all_button is check_button
-style mute_all_button_text is check_button_text
-
-style pref_label:
-    top_margin gui.pref_spacing
-    bottom_margin 2
-
-style pref_label_text:
-    yalign 1.0
-
-style pref_vbox:
-    xsize 225
-
-style radio_vbox:
-    spacing gui.pref_button_spacing
-
-style radio_button:
-    properties gui.button_properties("radio_button")
-    foreground "gui/button/check_[prefix_]foreground.png"
-
-style radio_button_text:
-    properties gui.button_text_properties("radio_button")
-
-style check_vbox:
-    spacing gui.pref_button_spacing
-
-style check_button:
-    properties gui.button_properties("check_button")
-    foreground "gui/button/check_[prefix_]foreground.png"
-
-style check_button_text:
-    properties gui.button_text_properties("check_button")
-
-style slider_slider:
-    xsize 350
-
-style slider_button:
-    properties gui.button_properties("slider_button")
-    yalign 0.5
-    left_margin 10
-
-style slider_button_text:
-    properties gui.button_text_properties("slider_button")
-
-style slider_vbox:
-    xsize 450
-
-
-## History screen ##############################################################
-##
-## This is a screen that displays the dialogue history to the player. While
-## there isn't anything special about this screen, it does have to access the
-## dialogue history stored in _history_list.
-##
-## https://www.renpy.org/doc/html/history.html
-
-screen history():
-
-    tag menu
-
-    ## Avoid predicting this screen, as it can be very large.
-    predict False
-
-    use game_menu(_("History"), scroll=("vpgrid" if gui.history_height else "viewport")):
-
-        style_prefix "history"
-
-        for h in _history_list:
-
-            window:
-
-                ## This lays things out properly if history_height is None.
-                has fixed:
-                    yfit True
-
-                if h.who:
-
-                    label h.who:
-                        style "history_name"
-                        substitute False
-
-                        ## Take the color of the who text from the Character, if
-                        ## set.
-                        if "color" in h.who_args:
-                            text_color h.who_args["color"]
-
-                $ what = renpy.filter_text_tags(h.what, allow=gui.history_allow_tags)
-                text what:
-                    substitute False
-
-        if not _history_list:
-            label _("The dialogue history is empty.")
-
-define gui.history_allow_tags = set()
-
-style history_window is empty
-
-style history_name is gui_label
-style history_name_text is gui_label_text
-style history_text is gui_text
-
-style history_text is gui_text
-
-style history_label is gui_label
-style history_label_text is gui_label_text
-
-style history_window:
-    xfill True
-    ysize gui.history_height
-
-style history_name:
-    xpos gui.history_name_xpos
-    xanchor gui.history_name_xalign
-    ypos gui.history_name_ypos
-    xsize gui.history_name_width
-
-style history_name_text:
-    min_width gui.history_name_width
-    text_align gui.history_name_xalign
-
-style history_text:
-    xpos gui.history_text_xpos
-    ypos gui.history_text_ypos
-    xanchor gui.history_text_xalign
-    xsize gui.history_text_width
-    min_width gui.history_text_width
-    text_align gui.history_text_xalign
-    layout ("subtitle" if gui.history_text_xalign else "tex")
-
-style history_label:
-    xfill True
-
-style history_label_text:
-    xalign 0.5
-
-
-## Help screen #################################################################
-##
-## A screen that gives information about key and mouse bindings. It uses other
-## screens (keyboard_help, mouse_help, and gamepad_help) to display the actual
-## help.
-
-screen help():
-
-    tag menu
-
-    default device = "keyboard"
-
-    use game_menu(_("Help"), scroll="viewport"):
-
-        style_prefix "help"
-
-        vbox:
-            spacing 15
-
-            hbox:
-
-                textbutton _("Keyboard") action SetScreenVariable("device", "keyboard")
-                textbutton _("Mouse") action SetScreenVariable("device", "mouse")
-
-                if GamepadExists():
-                    textbutton _("Gamepad") action SetScreenVariable("device", "gamepad")
-
-            if device == "keyboard":
-                use keyboard_help
-            elif device == "mouse":
-                use mouse_help
-            elif device == "gamepad":
-                use gamepad_help
-
-
-screen keyboard_help():
-
-    hbox:
-        label _("Enter")
-        text _("Advances dialogue and activates the interface.")
-
-    hbox:
-        label _("Space")
-        text _("Advances dialogue without selecting choices.")
-
-    hbox:
-        label _("Arrow Keys")
-        text _("Navigate the interface.")
-
-    hbox:
-        label _("Escape")
-        text _("Accesses the game menu.")
-
-    hbox:
-        label _("Ctrl")
-        text _("Skips dialogue while held down.")
-
-    hbox:
-        label _("Tab")
-        text _("Toggles dialogue skipping.")
-
-    hbox:
-        label _("Page Up")
-        text _("Rolls back to earlier dialogue.")
-
-    hbox:
-        label _("Page Down")
-        text _("Rolls forward to later dialogue.")
-
-    hbox:
-        label "H"
-        text _("Hides the user interface.")
-
-    hbox:
-        label "S"
-        text _("Takes a screenshot.")
-
-    hbox:
-        label "V"
-        text _("Toggles assistive {a=https://www.renpy.org/l/voicing}self-voicing{/a}.")
-
-
-screen mouse_help():
-
-    hbox:
-        label _("Left Click")
-        text _("Advances dialogue and activates the interface.")
-
-    hbox:
-        label _("Middle Click")
-        text _("Hides the user interface.")
-
-    hbox:
-        label _("Right Click")
-        text _("Accesses the game menu.")
-
-    hbox:
-        label _("Mouse Wheel Up\nClick Rollback Side")
-        text _("Rolls back to earlier dialogue.")
-
-    hbox:
-        label _("Mouse Wheel Down")
-        text _("Rolls forward to later dialogue.")
-
-
-screen gamepad_help():
-
-    hbox:
-        label _("Right Trigger\nA/Bottom Button")
-        text _("Advances dialogue and activates the interface.")
-
-    hbox:
-        label _("Left Trigger\nLeft Shoulder")
-        text _("Rolls back to earlier dialogue.")
-
-    hbox:
-        label _("Right Shoulder")
-        text _("Rolls forward to later dialogue.")
-
-    hbox:
-        label _("D-Pad, Sticks")
-        text _("Navigate the interface.")
-
-    hbox:
-        label _("Start, Guide")
-        text _("Accesses the game menu.")
-
-    hbox:
-        label _("Y/Top Button")
-        text _("Hides the user interface.")
-
-    textbutton _("Calibrate") action GamepadCalibrate()
-
-
-style help_button is gui_button
-style help_button_text is gui_button_text
-style help_label is gui_label
-style help_label_text is gui_label_text
-style help_text is gui_text
-
-style help_button:
-    properties gui.button_properties("help_button")
-    xmargin 8
-
-style help_button_text:
-    properties gui.button_text_properties("help_button")
-
-style help_label:
-    xsize 250
-    right_padding 20
-
-style help_label_text:
-    size gui.text_size
-    xalign 1.0
-    text_align 1.0
-
-
-
-################################################################################
-## Additional screens
-################################################################################
-
-
-## Confirm screen ##############################################################
-##
-## The confirm screen is called when Ren'Py wants to ask the player a yes or no
-## question.
-##
-## http://www.renpy.org/doc/html/screen_special.html#confirm
-
-screen confirm(message, yes_action, no_action):
-
-    ## Ensure other screens do not get input while this screen is displayed.
-    modal True
-
-    zorder 200
-
-    style_prefix "confirm"
-
-    add "gui/overlay/confirm.png"
-
-    frame:
-
-        vbox:
-            xalign .5
-            yalign .5
-            spacing 30
-
-            label _(message):
-                style "confirm_prompt"
-                xalign 0.5
-
-            hbox:
-                xalign 0.5
-                spacing 100
-
-                textbutton _("Yes") action yes_action
-                textbutton _("No") action no_action
-
-    ## Right-click and escape answer "no".
-    key "game_menu" action no_action
-
-
-style confirm_frame is gui_frame
-style confirm_prompt is gui_prompt
-style confirm_prompt_text is gui_prompt_text
-style confirm_button is gui_medium_button
-style confirm_button_text is gui_medium_button_text
-
-style confirm_frame:
-    background Frame([ "gui/confirm_frame.png", "gui/frame.png"], gui.confirm_frame_borders, tile=gui.frame_tile)
-    padding gui.confirm_frame_borders.padding
-    xalign .5
-    yalign .5
-
-style confirm_prompt_text:
-    text_align 0.5
-    layout "subtitle"
-
-style confirm_button:
-    properties gui.button_properties("confirm_button")
-
-style confirm_button_text:
-    properties gui.button_text_properties("confirm_button")
-
-
-## Skip indicator screen #######################################################
-##
-## The skip_indicator screen is displayed to indicate that skipping is in
-## progress.
-##
-## https://www.renpy.org/doc/html/screen_special.html#skip-indicator
-
-screen skip_indicator():
-
-    zorder 100
-    style_prefix "skip"
-
-    frame:
-
-        hbox:
-            spacing 6
-
-            text _("Skipping")
-
-            text "▸" at delayed_blink(0.0, 1.0) style "skip_triangle"
-            text "▸" at delayed_blink(0.2, 1.0) style "skip_triangle"
-            text "▸" at delayed_blink(0.4, 1.0) style "skip_triangle"
-
-
-## This transform is used to blink the arrows one after another.
-transform delayed_blink(delay, cycle):
-    alpha .5
-
-    pause delay
-
-    block:
-        linear .2 alpha 1.0
-        pause .2
-        linear .2 alpha 0.5
-        pause (cycle - .4)
-        repeat
-
-
-style skip_frame is empty
-style skip_text is gui_text
-style skip_triangle is skip_text
-
-style skip_frame:
-    ypos gui.skip_ypos
-    background Frame("gui/skip.png", gui.skip_frame_borders, tile=gui.frame_tile)
-    padding gui.skip_frame_borders.padding
-
-style skip_text:
-    size gui.notify_text_size
-
-style skip_triangle:
-    ## We have to use a font that has the BLACK RIGHT-POINTING SMALL TRIANGLE
-    ## glyph in it.
-    font "DejaVuSans.ttf"
-
-
-## Notify screen ###############################################################
-##
-## The notify screen is used to show the player a message. (For example, when
-## the game is quicksaved or a screenshot has been taken.)
-##
-## https://www.renpy.org/doc/html/screen_special.html#notify-screen
-
-screen notify(message):
-
-    zorder 100
-    style_prefix "notify"
-
-    frame at notify_appear:
-        text "[message!tq]"
-
-    timer 3.25 action Hide('notify')
-
-
-transform notify_appear:
-    on show:
-        alpha 0
-        linear .25 alpha 1.0
-    on hide:
-        linear .5 alpha 0.0
-
-
-style notify_frame is empty
-style notify_text is gui_text
-
-style notify_frame:
-    ypos gui.notify_ypos
-
-    background Frame("gui/notify.png", gui.notify_frame_borders, tile=gui.frame_tile)
-    padding gui.notify_frame_borders.padding
-
-style notify_text:
-    properties gui.text_properties("notify")
-
-
-## NVL screen ##################################################################
-##
-## This screen is used for NVL-mode dialogue and menus.
-##
-## http://www.renpy.org/doc/html/screen_special.html#nvl
-
-
-screen nvl(dialogue, items=None):
-
-    window:
-        style "nvl_window"
-
-        has vbox:
-            spacing gui.nvl_spacing
-
-        ## Displays dialogue in either a vpgrid or the vbox.
-        if gui.nvl_height:
-
-            vpgrid:
-                cols 1
-                yinitial 1.0
-
-                use nvl_dialogue(dialogue)
-
-        else:
-
-            use nvl_dialogue(dialogue)
-
-        ## Displays the menu, if given. The menu may be displayed incorrectly if
-        ## config.narrator_menu is set to True, as it is above.
-        for i in items:
-
-            textbutton i.caption:
-                action i.action
-                style "nvl_button"
-
-    add SideImage() xalign 0.0 yalign 1.0
-
-
-screen nvl_dialogue(dialogue):
-
-    for d in dialogue:
-
-        window:
-            id d.window_id
-
-            fixed:
-                yfit gui.nvl_height is None
-
-                if d.who is not None:
-
-                    text d.who:
-                        id d.who_id
-
-                text d.what:
-                    id d.what_id
-
-
-## This controls the maximum number of NVL-mode entries that can be displayed at
-## once.
-define config.nvl_list_length = 6
-
-style nvl_window is default
-style nvl_entry is default
-
-style nvl_label is say_label
-style nvl_dialogue is say_dialogue
-
-style nvl_button is button
-style nvl_button_text is button_text
-
-style nvl_window:
-    xfill True
-    yfill True
-
-    background "gui/nvl.png"
-    padding gui.nvl_borders.padding
-
-style nvl_entry:
-    xfill True
-    ysize gui.nvl_height
-
-style nvl_label:
-    xpos gui.nvl_name_xpos
-    xanchor gui.nvl_name_xalign
-    ypos gui.nvl_name_ypos
-    yanchor 0.0
-    xsize gui.nvl_name_width
-    min_width gui.nvl_name_width
-    text_align gui.nvl_name_xalign
-
-style nvl_dialogue:
-    xpos gui.nvl_text_xpos
-    xanchor gui.nvl_text_xalign
-    ypos gui.nvl_text_ypos
-    xsize gui.nvl_text_width
-    min_width gui.nvl_text_width
-    text_align gui.nvl_text_xalign
-    layout ("subtitle" if gui.nvl_text_xalign else "tex")
-
-style nvl_thought:
-    xpos gui.nvl_thought_xpos
-    xanchor gui.nvl_thought_xalign
-    ypos gui.nvl_thought_ypos
-    xsize gui.nvl_thought_width
-    min_width gui.nvl_thought_width
-    text_align gui.nvl_thought_xalign
-    layout ("subtitle" if gui.nvl_text_xalign else "tex")
-
-style nvl_button:
-    properties gui.button_properties("nvl_button")
-    xpos gui.nvl_button_xpos
-    xanchor gui.nvl_button_xalign
-
-style nvl_button_text:
-    properties gui.button_text_properties("nvl_button")
-
-
-
-################################################################################
-## Mobile Variants
-################################################################################
-
-style pref_vbox:
-    variant "medium"
-    xsize 450
-
-## Since a mouse may not be present, we replace the quick menu with a version
-## that uses fewer and bigger buttons that are easier to touch.
-screen quick_menu():
-    variant "touch"
-
-    zorder 100
-
-    hbox:
-        style_prefix "quick"
-
-        xalign 0.5
-        yalign 1.0
-
-        textbutton _("Back") action Rollback()
-        textbutton _("Skip") action Skip() alternate Skip(fast=True, confirm=True)
-        textbutton _("Auto") action Preference("auto-forward", "toggle")
-        textbutton _("Menu") action ShowMenu()
-
-
-style window:
-    variant "small"
-    background "gui/phone/textbox.png"
-
-style nvl_window:
-    variant "small"
-    background "gui/phone/nvl.png"
-
-style main_menu_frame:
-    variant "small"
-    background "gui/phone/overlay/main_menu.png"
-
-style game_menu_outer_frame:
-    variant "small"
-    background "gui/phone/overlay/game_menu.png"
-
-style game_menu_navigation_frame:
-    variant "small"
-    xsize 340
-
-style game_menu_content_frame:
-    variant "small"
-    top_margin 0
-
-style pref_vbox:
-    variant "small"
-    xsize 400
-
-style slider_pref_vbox:
-    variant "small"
-    xsize None
-
-style slider_pref_slider:
-    variant "small"
-    xsize 600+﻿################################################################################
+## Initialization
+################################################################################
+
+init offset = -1
+
+
+################################################################################
+## Styles
+################################################################################
+
+style default:
+    properties gui.text_properties()
+    language gui.language
+
+style input:
+    properties gui.text_properties("input", accent=True)
+    adjust_spacing False
+
+style hyperlink_text:
+    properties gui.text_properties("hyperlink", accent=True)
+    hover_underline True
+
+style gui_text:
+    properties gui.text_properties("interface")
+
+
+style button:
+    properties gui.button_properties("button")
+
+style button_text is gui_text:
+    properties gui.text_properties("button")
+    yalign 0.5
+
+
+style label_text is gui_text:
+    properties gui.text_properties("label", accent=True)
+
+style prompt_text is gui_text:
+    properties gui.text_properties("prompt")
+
+
+style bar:
+    ysize gui.bar_size
+    left_bar Frame("gui/bar/left.png", gui.bar_borders, tile=gui.bar_tile)
+    right_bar Frame("gui/bar/right.png", gui.bar_borders, tile=gui.bar_tile)
+
+style vbar:
+    xsize gui.bar_size
+    top_bar Frame("gui/bar/top.png", gui.vbar_borders, tile=gui.bar_tile)
+    bottom_bar Frame("gui/bar/bottom.png", gui.vbar_borders, tile=gui.bar_tile)
+
+style scrollbar:
+    ysize gui.scrollbar_size
+    base_bar Frame("gui/scrollbar/horizontal_[prefix_]bar.png", gui.scrollbar_borders, tile=gui.scrollbar_tile)
+    thumb Frame("gui/scrollbar/horizontal_[prefix_]thumb.png", gui.scrollbar_borders, tile=gui.scrollbar_tile)
+
+style vscrollbar:
+    xsize gui.scrollbar_size
+    base_bar Frame("gui/scrollbar/vertical_[prefix_]bar.png", gui.vscrollbar_borders, tile=gui.scrollbar_tile)
+    thumb Frame("gui/scrollbar/vertical_[prefix_]thumb.png", gui.vscrollbar_borders, tile=gui.scrollbar_tile)
+
+style slider:
+    ysize gui.slider_size
+    base_bar Frame("gui/slider/horizontal_[prefix_]bar.png", gui.slider_borders, tile=gui.slider_tile)
+    thumb "gui/slider/horizontal_[prefix_]thumb.png"
+
+style vslider:
+    xsize gui.slider_size
+    base_bar Frame("gui/slider/vertical_[prefix_]bar.png", gui.vslider_borders, tile=gui.slider_tile)
+    thumb "gui/slider/vertical_[prefix_]thumb.png"
+
+
+style frame:
+    padding gui.frame_borders.padding
+    background Frame("gui/frame.png", gui.frame_borders, tile=gui.frame_tile)
+
+
+
+################################################################################
+## In-game screens
+################################################################################
+
+
+## Say screen ##################################################################
+##
+## The say screen is used to display dialogue to the player. It takes two
+## parameters, who and what, which are the name of the speaking character and
+## the text to be displayed, respectively. (The who parameter can be None if no
+## name is given.)
+##
+## This screen must create a text displayable with id "what", as Ren'Py uses
+## this to manage text display. It can also create displayables with id "who"
+## and id "window" to apply style properties.
+##
+## https://www.renpy.org/doc/html/screen_special.html#say
+
+example say_screen:
+    screen say(who, what):
+        window:
+            id "window"
+
+            if who is not None:
+                text who id "who"
+
+            text what id "what"
+
+screen say(who, what):
+    style_prefix "say"
+
+    window:
+        id "window"
+
+        if who is not None:
+
+            window:
+                style "namebox"
+                text who id "who"
+
+        text what id "what"
+
+
+    ## If there's a side image, display it above the text. Do not display on the
+    ## phone variant - there's no room.
+    if not renpy.variant("small"):
+        add SideImage() xalign 0.0 yalign 1.0
+
+
+style window is default
+style say_label is default
+style say_dialogue is default
+style say_thought is say_dialogue
+
+style namebox is default
+style namebox_label is say_label
+
+
+style window:
+    xalign 0.5
+    xfill True
+    yalign gui.textbox_yalign
+    ysize gui.textbox_height
+
+    background Image("gui/textbox.png", xalign=0.5, yalign=1.0)
+
+style namebox:
+    xpos gui.name_xpos
+    xanchor gui.name_xalign
+    xsize gui.namebox_width
+    ypos gui.name_ypos
+    ysize gui.namebox_height
+
+    background Frame("gui/namebox.png", gui.namebox_borders, tile=gui.namebox_tile, xalign=gui.name_xalign)
+    padding gui.namebox_borders.padding
+
+style say_label:
+    properties gui.text_properties("name", accent=True)
+    xalign gui.name_xalign
+    yalign 0.5
+
+style say_dialogue:
+    properties gui.text_properties("dialogue")
+
+    xpos gui.dialogue_xpos
+    xsize gui.dialogue_width
+    ypos gui.dialogue_ypos
+
+
+## Input screen ################################################################
+##
+## This screen is used to display renpy.input. The prompt parameter is used to
+## pass a text prompt in.
+##
+## This screen must create an input displayable with id "input" to accept the
+## various input parameters.
+##
+## http://www.renpy.org/doc/html/screen_special.html#input
+
+screen input(prompt):
+    style_prefix "input"
+
+    window:
+
+        vbox:
+            xalign gui.dialogue_text_xalign
+            xpos gui.dialogue_xpos
+            xsize gui.dialogue_width
+            ypos gui.dialogue_ypos
+
+            text prompt style "input_prompt"
+            input id "input"
+
+style input_prompt is default
+
+style input_prompt:
+    xalign gui.dialogue_text_xalign
+    properties gui.text_properties("input_prompt")
+
+style input:
+    xalign gui.dialogue_text_xalign
+    xmaximum gui.dialogue_width
+
+
+## Choice screen ###############################################################
+##
+## This screen is used to display the in-game choices presented by the menu
+## statement. The one parameter, items, is a list of objects, each with caption
+## and action fields.
+##
+## http://www.renpy.org/doc/html/screen_special.html#choice
+
+screen choice(items):
+    style_prefix "choice"
+
+    vbox:
+        for i in items:
+            textbutton i.caption action i.action
+
+
+## When this is true, menu captions will be spoken by the narrator. When false,
+## menu captions will be displayed as empty buttons.
+define config.narrator_menu = True
+
+
+style choice_vbox is vbox
+style choice_button is button
+style choice_button_text is button_text
+
+style choice_vbox:
+    xalign 0.5
+    ypos 270
+    yanchor 0.5
+
+    spacing gui.choice_spacing
+
+style choice_button is default:
+    properties gui.button_properties("choice_button")
+
+style choice_button_text is default:
+    properties gui.button_text_properties("choice_button")
+
+
+## Quick Menu screen ###########################################################
+##
+## The quick menu is displayed in-game to provide easy access to the out-of-game
+## menus.
+
+screen quick_menu():
+
+    ## Ensure this appears on top of other screens.
+    zorder 100
+
+    if quick_menu:
+
+        hbox:
+            style_prefix "quick"
+
+            xalign 0.5
+            yalign 1.0
+
+            textbutton _("Back") action Rollback()
+            textbutton _("History") action ShowMenu('history')
+            textbutton _("Skip") action Skip() alternate Skip(fast=True, confirm=True)
+            textbutton _("Auto") action Preference("auto-forward", "toggle")
+            textbutton _("Save") action ShowMenu('save')
+            textbutton _("Q.Save") action QuickSave()
+            textbutton _("Q.Load") action QuickLoad()
+            textbutton _("Prefs") action ShowMenu('preferences')
+
+
+## This code ensures that the quick_menu screen is displayed in-game, whenever
+## the player has not explicitly hidden the interface.
+init python:
+    config.overlay_screens.append("quick_menu")
+
+default quick_menu = True
+
+style quick_button is default
+style quick_button_text is button_text
+
+style quick_button:
+    properties gui.button_properties("quick_button")
+
+style quick_button_text:
+    properties gui.button_text_properties("quick_button")
+
+
+################################################################################
+## Main and Game Menu Screens
+################################################################################
+
+## Navigation screen ###########################################################
+##
+## This screen is included in the main and game menus, and provides navigation
+## to other menus, and to start the game.
+
+screen navigation():
+
+    vbox:
+        style_prefix "navigation"
+
+        xpos gui.navigation_xpos
+        yalign 0.5
+
+        spacing gui.navigation_spacing
+
+        if main_menu:
+
+            textbutton _("Start") action Start()
+
+        else:
+
+            textbutton _("History") action ShowMenu("history")
+
+            textbutton _("Save") action ShowMenu("save")
+
+        textbutton _("Load") action ShowMenu("load")
+
+        textbutton _("Preferences") action ShowMenu("preferences")
+
+        if _in_replay:
+
+            textbutton _("End Replay") action EndReplay(confirm=True)
+
+        elif not main_menu:
+
+            textbutton _("Main Menu") action MainMenu()
+
+        textbutton _("About") action ShowMenu("about")
+
+        if renpy.variant("pc"):
+
+            ## Help isn't necessary or relevant to mobile devices.
+            textbutton _("Help") action ShowMenu("help")
+
+            ## The quit button is banned on iOS and unnecessary on Android.
+            textbutton _("Quit") action Quit(confirm=not main_menu)
+
+
+style navigation_button is gui_button
+style navigation_button_text is gui_button_text
+
+style navigation_button:
+    size_group "navigation"
+    properties gui.button_properties("navigation_button")
+
+style navigation_button_text:
+    properties gui.button_text_properties("navigation_button")
+
+
+## Main Menu screen ############################################################
+##
+## Used to display the main menu when Ren'Py starts.
+##
+## http://www.renpy.org/doc/html/screen_special.html#main-menu
+
+screen main_menu():
+
+    ## This ensures that any other menu screen is replaced.
+    tag menu
+
+    style_prefix "main_menu"
+
+    add gui.main_menu_background
+
+    ## This empty frame darkens the main menu.
+    frame:
+        pass
+
+    ## The use statement includes another screen inside this one. The actual
+    ## contents of the main menu are in the navigation screen.
+    use navigation
+
+    text "[renpy.version_string] \"[renpy.version_name]\"" style "main_menu_version"
+
+
+
+style main_menu_frame is empty
+style main_menu_vbox is vbox
+style main_menu_text is gui_text
+style main_menu_title is main_menu_text
+style main_menu_version is main_menu_text
+
+style main_menu_frame:
+    xsize 280
+    yfill True
+
+    background "gui/overlay/main_menu.png"
+
+style main_menu_vbox:
+    xalign 1.0
+    xoffset -20
+    xmaximum 800
+    yalign 1.0
+    yoffset -20
+
+style main_menu_text:
+    properties gui.text_properties("main_menu", accent=True)
+
+style main_menu_title:
+    properties gui.text_properties("title")
+
+style main_menu_version:
+    color "#fff"
+    yalign .995
+    size 18
+    kerning -1
+    xoffset 290
+
+style main_menu_version:
+    variant "small"
+    xoffset 365
+
+
+## Game Menu screen ############################################################
+##
+## This lays out the basic common structure of a game menu screen. It's called
+## with the screen title, and displays the background, title, and navigation.
+##
+## The scroll parameter can be None, or one of "viewport" or "vpgrid". When
+## this screen is intended to be used with one or more children, which are
+## transcluded (placed) inside it.
+
+screen game_menu(title, scroll=None):
+
+    style_prefix "game_menu"
+
+    if main_menu:
+        add gui.main_menu_background
+    else:
+        add gui.game_menu_background
+
+    frame:
+        style "game_menu_outer_frame"
+
+        hbox:
+
+            ## Reserve space for the navigation section.
+            frame:
+                style "game_menu_navigation_frame"
+
+            frame:
+                style "game_menu_content_frame"
+
+                if scroll == "viewport":
+
+                    viewport:
+                        scrollbars "vertical"
+                        mousewheel True
+                        draggable True
+                        pagekeys True
+
+
+                        side_yfill True
+
+                        vbox:
+                            transclude
+
+                elif scroll == "vpgrid":
+
+                    vpgrid:
+                        cols 1
+                        yinitial 1.0
+
+                        scrollbars "vertical"
+                        mousewheel True
+                        draggable True
+                        pagekeys True
+
+                        side_yfill True
+
+                        transclude
+
+                else:
+
+                    transclude
+
+    use navigation
+
+    textbutton _("Return"):
+        style "return_button"
+
+        action Return()
+
+    label title
+
+    if main_menu:
+        key "game_menu" action ShowMenu("main_menu")
+
+
+style game_menu_outer_frame is empty
+style game_menu_navigation_frame is empty
+style game_menu_content_frame is empty
+style game_menu_viewport is gui_viewport
+style game_menu_side is gui_side
+style game_menu_scrollbar is gui_vscrollbar
+
+style game_menu_label is gui_label
+style game_menu_label_text is gui_label_text
+
+style return_button is navigation_button
+style return_button_text is navigation_button_text
+
+style game_menu_outer_frame:
+    bottom_padding 30
+    top_padding 120
+
+    background "gui/overlay/game_menu.png"
+
+style game_menu_navigation_frame:
+    xsize 280
+    yfill True
+
+style game_menu_content_frame:
+    left_margin 40
+    right_margin 20
+    top_margin 10
+
+style game_menu_viewport:
+    xsize 920
+
+style game_menu_vscrollbar:
+    unscrollable gui.unscrollable
+
+style game_menu_side:
+    spacing 10
+
+style game_menu_label:
+    xpos 50
+    ysize 120
+
+style game_menu_label_text:
+    size gui.title_text_size
+    color gui.accent_color
+    yalign 0.5
+
+style return_button:
+    xpos gui.navigation_xpos
+    yalign 1.0
+    yoffset -30
+
+
+## About screen ################################################################
+##
+## This screen gives credit and copyright information about the game and Ren'Py.
+##
+## There's nothing special about this screen, and hence it also serves as an
+## example of how to make a custom screen.
+
+screen about():
+
+    tag menu
+
+    ## This use statement includes the game_menu screen inside this one. The
+    ## vbox child is then included inside the viewport inside the game_menu
+    ## screen.
+    use game_menu(_("About"), scroll="viewport"):
+
+        style_prefix "about"
+
+        vbox:
+
+            label "[config.name!t]"
+            text _("Version [config.version!t]\n")
+
+            ## gui.about is usually set in options.rpy.
+            if gui.about:
+                text "[gui.about!t]\n"
+
+            text _("Made with {a=https://www.renpy.org/}Ren'Py{/a} [renpy.version_only].\n\n[renpy.license!t]")
+
+
+## This is redefined in options.rpy to add text to the about screen.
+define gui.about = ""
+
+
+style about_label is gui_label
+style about_label_text is gui_label_text
+style about_text is gui_text
+
+style about_label_text:
+    size gui.label_text_size
+
+
+## Load and Save screens #######################################################
+##
+## These screens are responsible for letting the player save the game and load
+## it again. Since they share nearly everything in common, both are implemented
+## in terms of a third screen, file_slots.
+##
+## https://www.renpy.org/doc/html/screen_special.html#save https://
+## www.renpy.org/doc/html/screen_special.html#load
+
+screen save():
+
+    tag menu
+
+    use file_slots(_("Save"))
+
+
+screen load():
+
+    tag menu
+
+    use file_slots(_("Load"))
+
+
+screen file_slots(title):
+
+    default page_name_value = FilePageNameInputValue(pattern=_("Page {}"), auto=_("Automatic saves"), quick=_("Quick saves"))
+
+    use game_menu(title):
+
+        fixed:
+
+            ## This ensures the input will get the enter event before any of the
+            ## buttons do.
+            order_reverse True
+
+            ## The page name, which can be edited by clicking on a button.
+            button:
+                style "page_label"
+
+                key_events True
+                xalign 0.5
+                action page_name_value.Toggle()
+
+                input:
+                    style "page_label_text"
+                    value page_name_value
+
+            ## The grid of file slots.
+            grid gui.file_slot_cols gui.file_slot_rows:
+                style_prefix "slot"
+
+                xalign 0.5
+                yalign 0.5
+
+                spacing gui.slot_spacing
+
+                for i in range(gui.file_slot_cols * gui.file_slot_rows):
+
+                    $ slot = i + 1
+
+                    button:
+                        action FileAction(slot)
+
+                        has vbox
+
+                        add FileScreenshot(slot) xalign 0.5
+
+                        text FileTime(slot, format=_("{#file_time}%A, %B %d %Y, %H:%M"), empty=_("empty slot")):
+                            style "slot_time_text"
+
+                        text FileSaveName(slot):
+                            style "slot_name_text"
+
+                        key "save_delete" action FileDelete(slot)
+
+            ## Buttons to access other pages.
+            hbox:
+                style_prefix "page"
+
+                xalign 0.5
+                yalign 1.0
+
+                spacing gui.page_spacing
+
+                textbutton _("<") action FilePagePrevious()
+
+                if config.has_autosave:
+                    textbutton _("{#auto_page}A") action FilePage("auto")
+
+                if config.has_quicksave:
+                    textbutton _("{#quick_page}Q") action FilePage("quick")
+
+                ## range(1, 10) gives the numbers from 1 to 9.
+                for page in range(1, 10):
+                    textbutton "[page]" action FilePage(page)
+
+                textbutton _(">") action FilePageNext()
+
+
+style page_label is gui_label
+style page_label_text is gui_label_text
+style page_button is gui_button
+style page_button_text is gui_button_text
+
+style slot_button is gui_button
+style slot_button_text is gui_button_text
+style slot_time_text is slot_button_text
+style slot_name_text is slot_button_text
+
+style page_label:
+    xpadding 50
+    ypadding 3
+
+style page_label_text:
+    text_align 0.5
+    layout "subtitle"
+    hover_color gui.hover_color
+
+style page_button:
+    properties gui.button_properties("page_button")
+
+style page_button_text:
+    properties gui.button_text_properties("page_button")
+
+style slot_button:
+    properties gui.button_properties("slot_button")
+
+style slot_button_text:
+    properties gui.button_text_properties("slot_button")
+
+
+## Preferences screen ##########################################################
+##
+## The preferences screen allows the player to configure the game to better suit
+## themselves.
+##
+## https://www.renpy.org/doc/html/screen_special.html#preferences
+
+screen preferences():
+
+    tag menu
+
+    if renpy.mobile:
+        $ cols = 2
+    else:
+        $ cols = 4
+
+    use game_menu(_("Preferences"), scroll="viewport"):
+
+        vbox:
+
+            hbox:
+                box_wrap True
+
+                if renpy.variant("pc"):
+
+                    vbox:
+                        style_prefix "radio"
+                        label _("Display")
+                        textbutton _("Window") action Preference("display", "window")
+                        textbutton _("Fullscreen") action Preference("display", "fullscreen")
+
+#                 vbox:
+#                     style_prefix "radio"
+#                     label _("Rollback Side")
+#                     textbutton _("Disable") action Preference("rollback side", "disable")
+#                     textbutton _("Left") action Preference("rollback side", "left")
+#                     textbutton _("Right") action Preference("rollback side", "right")
+
+                vbox:
+                    style_prefix "check"
+                    label _("Skip")
+                    textbutton _("Unseen Text") action Preference("skip", "toggle")
+                    textbutton _("After Choices") action Preference("after choices", "toggle")
+                    textbutton _("Transitions") action InvertSelected(Preference("transitions", "toggle"))
+
+
+                vbox:
+                    style_prefix "check"
+                    label _("Examples")
+                    textbutton _("Translations") action ToggleField(persistent, "show_translation_marker")
+
+#begin language_picker
+                ## Additional vboxes of type "radio_pref" or "check_pref" can be
+                ## added here, to add additional creator-defined preferences.
+
+                vbox:
+                    style_prefix "radio"
+                    label _("Language")
+
+                    # Real languages should go alphabetical order by English name.
+                    textbutton "English" text_font "DejaVuSans.ttf"action Language(None)
+                    textbutton "Français" text_font "DejaVuSans.ttf"action Language("french")
+                    textbutton "Русский" text_font "DejaVuSans.ttf" action Language("russian")
+
+                    # This should be last.
+                    textbutton "Pig Latin" text_font "DejaVuSans.ttf" action Language("piglatin")
+
+
+#end language_picker
+
+            null height (4 * gui.pref_spacing)
+
+            hbox:
+                style_prefix "slider"
+                box_wrap True
+
+                vbox:
+
+                    label _("Text Speed")
+
+                    bar value Preference("text speed")
+
+                    label _("Auto-Forward Time")
+
+                    bar value Preference("auto-forward time")
+
+                vbox:
+
+                    if config.has_music:
+                        label _("Music Volume")
+
+                        hbox:
+                            bar value Preference("music volume")
+
+                    if config.has_sound:
+
+                        label _("Sound Volume")
+
+                        hbox:
+                            bar value Preference("sound volume")
+
+                            if config.sample_sound:
+                                textbutton _("Test") action Play("sound", config.sample_sound)
+
+
+                    if config.has_voice:
+                        label _("Voice Volume")
+
+                        hbox:
+                            bar value Preference("voice volume")
+
+                            if config.sample_voice:
+                                textbutton _("Test") action Play("voice", config.sample_voice)
+
+                    if config.has_music or config.has_sound or config.has_voice:
+                        null height gui.pref_spacing
+
+                        textbutton _("Mute All"):
+                            action Preference("all mute", "toggle")
+                            style "mute_all_button"
+
+
+style pref_label is gui_label
+style pref_label_text is gui_label_text
+style pref_vbox is vbox
+
+style radio_label is pref_label
+style radio_label_text is pref_label_text
+style radio_button is gui_button
+style radio_button_text is gui_button_text
+style radio_vbox is pref_vbox
+
+style check_label is pref_label
+style check_label_text is pref_label_text
+style check_button is gui_button
+style check_button_text is gui_button_text
+style check_vbox is pref_vbox
+
+style slider_label is pref_label
+style slider_label_text is pref_label_text
+style slider_slider is gui_slider
+style slider_button is gui_button
+style slider_button_text is gui_button_text
+style slider_pref_vbox is pref_vbox
+
+style mute_all_button is check_button
+style mute_all_button_text is check_button_text
+
+style pref_label:
+    top_margin gui.pref_spacing
+    bottom_margin 2
+
+style pref_label_text:
+    yalign 1.0
+
+style pref_vbox:
+    xsize 225
+
+style radio_vbox:
+    spacing gui.pref_button_spacing
+
+style radio_button:
+    properties gui.button_properties("radio_button")
+    foreground "gui/button/check_[prefix_]foreground.png"
+
+style radio_button_text:
+    properties gui.button_text_properties("radio_button")
+
+style check_vbox:
+    spacing gui.pref_button_spacing
+
+style check_button:
+    properties gui.button_properties("check_button")
+    foreground "gui/button/check_[prefix_]foreground.png"
+
+style check_button_text:
+    properties gui.button_text_properties("check_button")
+
+style slider_slider:
+    xsize 350
+
+style slider_button:
+    properties gui.button_properties("slider_button")
+    yalign 0.5
+    left_margin 10
+
+style slider_button_text:
+    properties gui.button_text_properties("slider_button")
+
+style slider_vbox:
+    xsize 450
+
+
+## History screen ##############################################################
+##
+## This is a screen that displays the dialogue history to the player. While
+## there isn't anything special about this screen, it does have to access the
+## dialogue history stored in _history_list.
+##
+## https://www.renpy.org/doc/html/history.html
+
+screen history():
+
+    tag menu
+
+    ## Avoid predicting this screen, as it can be very large.
+    predict False
+
+    use game_menu(_("History"), scroll=("vpgrid" if gui.history_height else "viewport")):
+
+        style_prefix "history"
+
+        for h in _history_list:
+
+            window:
+
+                ## This lays things out properly if history_height is None.
+                has fixed:
+                    yfit True
+
+                if h.who:
+
+                    label h.who:
+                        style "history_name"
+                        substitute False
+
+                        ## Take the color of the who text from the Character, if
+                        ## set.
+                        if "color" in h.who_args:
+                            text_color h.who_args["color"]
+
+                $ what = renpy.filter_text_tags(h.what, allow=gui.history_allow_tags)
+                text what:
+                    substitute False
+
+        if not _history_list:
+            label _("The dialogue history is empty.")
+
+define gui.history_allow_tags = set()
+
+style history_window is empty
+
+style history_name is gui_label
+style history_name_text is gui_label_text
+style history_text is gui_text
+
+style history_text is gui_text
+
+style history_label is gui_label
+style history_label_text is gui_label_text
+
+style history_window:
+    xfill True
+    ysize gui.history_height
+
+style history_name:
+    xpos gui.history_name_xpos
+    xanchor gui.history_name_xalign
+    ypos gui.history_name_ypos
+    xsize gui.history_name_width
+
+style history_name_text:
+    min_width gui.history_name_width
+    text_align gui.history_name_xalign
+
+style history_text:
+    xpos gui.history_text_xpos
+    ypos gui.history_text_ypos
+    xanchor gui.history_text_xalign
+    xsize gui.history_text_width
+    min_width gui.history_text_width
+    text_align gui.history_text_xalign
+    layout ("subtitle" if gui.history_text_xalign else "tex")
+
+style history_label:
+    xfill True
+
+style history_label_text:
+    xalign 0.5
+
+
+## Help screen #################################################################
+##
+## A screen that gives information about key and mouse bindings. It uses other
+## screens (keyboard_help, mouse_help, and gamepad_help) to display the actual
+## help.
+
+screen help():
+
+    tag menu
+
+    default device = "keyboard"
+
+    use game_menu(_("Help"), scroll="viewport"):
+
+        style_prefix "help"
+
+        vbox:
+            spacing 15
+
+            hbox:
+
+                textbutton _("Keyboard") action SetScreenVariable("device", "keyboard")
+                textbutton _("Mouse") action SetScreenVariable("device", "mouse")
+
+                if GamepadExists():
+                    textbutton _("Gamepad") action SetScreenVariable("device", "gamepad")
+
+            if device == "keyboard":
+                use keyboard_help
+            elif device == "mouse":
+                use mouse_help
+            elif device == "gamepad":
+                use gamepad_help
+
+
+screen keyboard_help():
+
+    hbox:
+        label _("Enter")
+        text _("Advances dialogue and activates the interface.")
+
+    hbox:
+        label _("Space")
+        text _("Advances dialogue without selecting choices.")
+
+    hbox:
+        label _("Arrow Keys")
+        text _("Navigate the interface.")
+
+    hbox:
+        label _("Escape")
+        text _("Accesses the game menu.")
+
+    hbox:
+        label _("Ctrl")
+        text _("Skips dialogue while held down.")
+
+    hbox:
+        label _("Tab")
+        text _("Toggles dialogue skipping.")
+
+    hbox:
+        label _("Page Up")
+        text _("Rolls back to earlier dialogue.")
+
+    hbox:
+        label _("Page Down")
+        text _("Rolls forward to later dialogue.")
+
+    hbox:
+        label "H"
+        text _("Hides the user interface.")
+
+    hbox:
+        label "S"
+        text _("Takes a screenshot.")
+
+    hbox:
+        label "V"
+        text _("Toggles assistive {a=https://www.renpy.org/l/voicing}self-voicing{/a}.")
+
+
+screen mouse_help():
+
+    hbox:
+        label _("Left Click")
+        text _("Advances dialogue and activates the interface.")
+
+    hbox:
+        label _("Middle Click")
+        text _("Hides the user interface.")
+
+    hbox:
+        label _("Right Click")
+        text _("Accesses the game menu.")
+
+    hbox:
+        label _("Mouse Wheel Up\nClick Rollback Side")
+        text _("Rolls back to earlier dialogue.")
+
+    hbox:
+        label _("Mouse Wheel Down")
+        text _("Rolls forward to later dialogue.")
+
+
+screen gamepad_help():
+
+    hbox:
+        label _("Right Trigger\nA/Bottom Button")
+        text _("Advances dialogue and activates the interface.")
+
+    hbox:
+        label _("Left Trigger\nLeft Shoulder")
+        text _("Rolls back to earlier dialogue.")
+
+    hbox:
+        label _("Right Shoulder")
+        text _("Rolls forward to later dialogue.")
+
+    hbox:
+        label _("D-Pad, Sticks")
+        text _("Navigate the interface.")
+
+    hbox:
+        label _("Start, Guide")
+        text _("Accesses the game menu.")
+
+    hbox:
+        label _("Y/Top Button")
+        text _("Hides the user interface.")
+
+    textbutton _("Calibrate") action GamepadCalibrate()
+
+
+style help_button is gui_button
+style help_button_text is gui_button_text
+style help_label is gui_label
+style help_label_text is gui_label_text
+style help_text is gui_text
+
+style help_button:
+    properties gui.button_properties("help_button")
+    xmargin 8
+
+style help_button_text:
+    properties gui.button_text_properties("help_button")
+
+style help_label:
+    xsize 250
+    right_padding 20
+
+style help_label_text:
+    size gui.text_size
+    xalign 1.0
+    text_align 1.0
+
+
+
+################################################################################
+## Additional screens
+################################################################################
+
+
+## Confirm screen ##############################################################
+##
+## The confirm screen is called when Ren'Py wants to ask the player a yes or no
+## question.
+##
+## http://www.renpy.org/doc/html/screen_special.html#confirm
+
+screen confirm(message, yes_action, no_action):
+
+    ## Ensure other screens do not get input while this screen is displayed.
+    modal True
+
+    zorder 200
+
+    style_prefix "confirm"
+
+    add "gui/overlay/confirm.png"
+
+    frame:
+
+        vbox:
+            xalign .5
+            yalign .5
+            spacing 30
+
+            label _(message):
+                style "confirm_prompt"
+                xalign 0.5
+
+            hbox:
+                xalign 0.5
+                spacing 100
+
+                textbutton _("Yes") action yes_action
+                textbutton _("No") action no_action
+
+    ## Right-click and escape answer "no".
+    key "game_menu" action no_action
+
+
+style confirm_frame is gui_frame
+style confirm_prompt is gui_prompt
+style confirm_prompt_text is gui_prompt_text
+style confirm_button is gui_medium_button
+style confirm_button_text is gui_medium_button_text
+
+style confirm_frame:
+    background Frame([ "gui/confirm_frame.png", "gui/frame.png"], gui.confirm_frame_borders, tile=gui.frame_tile)
+    padding gui.confirm_frame_borders.padding
+    xalign .5
+    yalign .5
+
+style confirm_prompt_text:
+    text_align 0.5
+    layout "subtitle"
+
+style confirm_button:
+    properties gui.button_properties("confirm_button")
+
+style confirm_button_text:
+    properties gui.button_text_properties("confirm_button")
+
+
+## Skip indicator screen #######################################################
+##
+## The skip_indicator screen is displayed to indicate that skipping is in
+## progress.
+##
+## https://www.renpy.org/doc/html/screen_special.html#skip-indicator
+
+screen skip_indicator():
+
+    zorder 100
+    style_prefix "skip"
+
+    frame:
+
+        hbox:
+            spacing 6
+
+            text _("Skipping")
+
+            text "▸" at delayed_blink(0.0, 1.0) style "skip_triangle"
+            text "▸" at delayed_blink(0.2, 1.0) style "skip_triangle"
+            text "▸" at delayed_blink(0.4, 1.0) style "skip_triangle"
+
+
+## This transform is used to blink the arrows one after another.
+transform delayed_blink(delay, cycle):
+    alpha .5
+
+    pause delay
+
+    block:
+        linear .2 alpha 1.0
+        pause .2
+        linear .2 alpha 0.5
+        pause (cycle - .4)
+        repeat
+
+
+style skip_frame is empty
+style skip_text is gui_text
+style skip_triangle is skip_text
+
+style skip_frame:
+    ypos gui.skip_ypos
+    background Frame("gui/skip.png", gui.skip_frame_borders, tile=gui.frame_tile)
+    padding gui.skip_frame_borders.padding
+
+style skip_text:
+    size gui.notify_text_size
+
+style skip_triangle:
+    ## We have to use a font that has the BLACK RIGHT-POINTING SMALL TRIANGLE
+    ## glyph in it.
+    font "DejaVuSans.ttf"
+
+
+## Notify screen ###############################################################
+##
+## The notify screen is used to show the player a message. (For example, when
+## the game is quicksaved or a screenshot has been taken.)
+##
+## https://www.renpy.org/doc/html/screen_special.html#notify-screen
+
+screen notify(message):
+
+    zorder 100
+    style_prefix "notify"
+
+    frame at notify_appear:
+        text "[message!tq]"
+
+    timer 3.25 action Hide('notify')
+
+
+transform notify_appear:
+    on show:
+        alpha 0
+        linear .25 alpha 1.0
+    on hide:
+        linear .5 alpha 0.0
+
+
+style notify_frame is empty
+style notify_text is gui_text
+
+style notify_frame:
+    ypos gui.notify_ypos
+
+    background Frame("gui/notify.png", gui.notify_frame_borders, tile=gui.frame_tile)
+    padding gui.notify_frame_borders.padding
+
+style notify_text:
+    properties gui.text_properties("notify")
+
+
+## NVL screen ##################################################################
+##
+## This screen is used for NVL-mode dialogue and menus.
+##
+## http://www.renpy.org/doc/html/screen_special.html#nvl
+
+
+screen nvl(dialogue, items=None):
+
+    window:
+        style "nvl_window"
+
+        has vbox:
+            spacing gui.nvl_spacing
+
+        ## Displays dialogue in either a vpgrid or the vbox.
+        if gui.nvl_height:
+
+            vpgrid:
+                cols 1
+                yinitial 1.0
+
+                use nvl_dialogue(dialogue)
+
+        else:
+
+            use nvl_dialogue(dialogue)
+
+        ## Displays the menu, if given. The menu may be displayed incorrectly if
+        ## config.narrator_menu is set to True, as it is above.
+        for i in items:
+
+            textbutton i.caption:
+                action i.action
+                style "nvl_button"
+
+    add SideImage() xalign 0.0 yalign 1.0
+
+
+screen nvl_dialogue(dialogue):
+
+    for d in dialogue:
+
+        window:
+            id d.window_id
+
+            fixed:
+                yfit gui.nvl_height is None
+
+                if d.who is not None:
+
+                    text d.who:
+                        id d.who_id
+
+                text d.what:
+                    id d.what_id
+
+
+## This controls the maximum number of NVL-mode entries that can be displayed at
+## once.
+define config.nvl_list_length = 6
+
+style nvl_window is default
+style nvl_entry is default
+
+style nvl_label is say_label
+style nvl_dialogue is say_dialogue
+
+style nvl_button is button
+style nvl_button_text is button_text
+
+style nvl_window:
+    xfill True
+    yfill True
+
+    background "gui/nvl.png"
+    padding gui.nvl_borders.padding
+
+style nvl_entry:
+    xfill True
+    ysize gui.nvl_height
+
+style nvl_label:
+    xpos gui.nvl_name_xpos
+    xanchor gui.nvl_name_xalign
+    ypos gui.nvl_name_ypos
+    yanchor 0.0
+    xsize gui.nvl_name_width
+    min_width gui.nvl_name_width
+    text_align gui.nvl_name_xalign
+
+style nvl_dialogue:
+    xpos gui.nvl_text_xpos
+    xanchor gui.nvl_text_xalign
+    ypos gui.nvl_text_ypos
+    xsize gui.nvl_text_width
+    min_width gui.nvl_text_width
+    text_align gui.nvl_text_xalign
+    layout ("subtitle" if gui.nvl_text_xalign else "tex")
+
+style nvl_thought:
+    xpos gui.nvl_thought_xpos
+    xanchor gui.nvl_thought_xalign
+    ypos gui.nvl_thought_ypos
+    xsize gui.nvl_thought_width
+    min_width gui.nvl_thought_width
+    text_align gui.nvl_thought_xalign
+    layout ("subtitle" if gui.nvl_text_xalign else "tex")
+
+style nvl_button:
+    properties gui.button_properties("nvl_button")
+    xpos gui.nvl_button_xpos
+    xanchor gui.nvl_button_xalign
+
+style nvl_button_text:
+    properties gui.button_text_properties("nvl_button")
+
+
+
+################################################################################
+## Mobile Variants
+################################################################################
+
+style pref_vbox:
+    variant "medium"
+    xsize 450
+
+## Since a mouse may not be present, we replace the quick menu with a version
+## that uses fewer and bigger buttons that are easier to touch.
+screen quick_menu():
+    variant "touch"
+
+    zorder 100
+
+    hbox:
+        style_prefix "quick"
+
+        xalign 0.5
+        yalign 1.0
+
+        textbutton _("Back") action Rollback()
+        textbutton _("Skip") action Skip() alternate Skip(fast=True, confirm=True)
+        textbutton _("Auto") action Preference("auto-forward", "toggle")
+        textbutton _("Menu") action ShowMenu()
+
+
+style window:
+    variant "small"
+    background "gui/phone/textbox.png"
+
+style nvl_window:
+    variant "small"
+    background "gui/phone/nvl.png"
+
+style main_menu_frame:
+    variant "small"
+    background "gui/phone/overlay/main_menu.png"
+
+style game_menu_outer_frame:
+    variant "small"
+    background "gui/phone/overlay/game_menu.png"
+
+style game_menu_navigation_frame:
+    variant "small"
+    xsize 340
+
+style game_menu_content_frame:
+    variant "small"
+    top_margin 0
+
+style pref_vbox:
+    variant "small"
+    xsize 400
+
+style slider_pref_vbox:
+    variant "small"
+    xsize None
+
+style slider_pref_slider:
+    variant "small"
+    xsize 600